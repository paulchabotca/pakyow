--- conflicted
+++ resolved
@@ -5,13 +5,12 @@
       Pakyow.app.presenter
     end
 
-<<<<<<< HEAD
     def bindings(name)
       presenter.bindings(name).bindings
-=======
+    end
+    
     def view
       self.presenter.view
->>>>>>> 4db4e110
     end
   end
 end