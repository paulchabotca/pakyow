--- conflicted
+++ resolved
@@ -425,16 +425,12 @@
     def prepare_route_block(route, method)
       set_request_format_from_route(route)
       base_route, ignore_format = StringUtils.split_at_last_dot(route)
-
-<<<<<<< HEAD
+      
       if Pakyow::Configuration::App.ignore_routes
         controller_block, packet = nil, {:vars=>{}, :data=>nil}
       else
-        controller_block, packet = @route_store.get_block(route, method)
-      end
-=======
-      controller_block, packet = @route_store.get_block(base_route, method)
->>>>>>> 55a11aa8
+        controller_block, packet = @route_store.get_block(base_route, method)
+      end
 
       self.request.params.merge!(HashUtils.strhash(packet[:vars]))
       self.request.route_spec = packet[:data][:route_spec] if packet[:data]
