--- conflicted
+++ resolved
@@ -183,7 +183,6 @@
           self.response.body = [self.presenter.content]
         end
         
-<<<<<<< HEAD
         # The response object
         self.response = Rack::Response.new
         rhs = nil
@@ -197,12 +196,6 @@
           restful_info = packet[:data][:restful] if packet[:data]
           self.request.restful = restful_info
           rhs.call() if rhs && !Pakyow::Configuration::App.ignore_routes
-=======
-        # 404 if no facts matched and no views were found
-        if !rhs && (!self.presenter || !self.presenter.presented?)
-          self.handle_error(404)
-          self.response.status = 404
->>>>>>> ad4d8532
         end
       end
       
