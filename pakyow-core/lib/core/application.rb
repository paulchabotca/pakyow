--- conflicted
+++ resolved
@@ -20,13 +20,7 @@
       def run(*args)
         return if running?
         @running = true
-<<<<<<< HEAD
-
-        self.builder.run(self.prepare(*args))
-=======
-        
         self.builder.run(self.prepare(args))
->>>>>>> 9a52128c
         detect_handler.run(builder, :Host => Pakyow::Configuration::Base.server.host, :Port => Pakyow::Configuration::Base.server.port)
       end
 
@@ -36,13 +30,7 @@
       def stage(*args)
         return if staged?
         @staged = true
-<<<<<<< HEAD
-
-        prepare(*args)
-=======
-        
         prepare(args)
->>>>>>> 9a52128c
       end
 
       def builder
