# frozen_string_literal: true

module Pakyow
  module Data
    # Wraps a dataset to keep track of what query it originated from.
    #
    class Query < SimpleDelegator
      attr_reader :name, :args, :model

      def initialize(model, name, args, subscribers)
        @model, @name, @args, @subscribers = model, name, args, subscribers

        __setobj__(model)
      end

      # TODO: support passing a mapper through an `as` method that uses map_to behind the scenes

      def subscribe(subscriber, call: nil, with: nil)
        model = @model.name

        subscription = {
          model: model,
          query: @name,
          query_args: @args,
          handler: call,
          payload: with,
          qualifications: qualifications
        }

<<<<<<< HEAD
        @subscriber_store.register_subscription(subscription, subscriber: subscriber)
=======
        @subscribers.register_subscription(subscription, subscriber: subscriber, object_ids: object_ids)
>>>>>>> 20fe2d13
      end

      def qualifications
        @model.qualifications(@name)
      end
    end
  end
end<|MERGE_RESOLUTION|>--- conflicted
+++ resolved
@@ -27,11 +27,7 @@
           qualifications: qualifications
         }
 
-<<<<<<< HEAD
-        @subscriber_store.register_subscription(subscription, subscriber: subscriber)
-=======
-        @subscribers.register_subscription(subscription, subscriber: subscriber, object_ids: object_ids)
->>>>>>> 20fe2d13
+        @subscribers.register_subscription(subscription, subscriber: subscriber)
       end
 
       def qualifications
